package builds

import jetbrains.buildServer.configs.kotlin.BuildFeatures
import jetbrains.buildServer.configs.kotlin.BuildSteps
import jetbrains.buildServer.configs.kotlin.BuildType
import jetbrains.buildServer.configs.kotlin.CompoundStage
import jetbrains.buildServer.configs.kotlin.FailureAction
import jetbrains.buildServer.configs.kotlin.Requirements
import jetbrains.buildServer.configs.kotlin.buildFeatures.PullRequests
import jetbrains.buildServer.configs.kotlin.buildFeatures.commitStatusPublisher
import jetbrains.buildServer.configs.kotlin.buildFeatures.freeDiskSpace
import jetbrains.buildServer.configs.kotlin.buildFeatures.pullRequests
import jetbrains.buildServer.configs.kotlin.buildSteps.MavenBuildStep
import jetbrains.buildServer.configs.kotlin.buildSteps.maven
import jetbrains.buildServer.configs.kotlin.vcs.GitVcsRoot

const val GITHUB_OWNER = "neo4j"
const val GITHUB_REPOSITORY = "neo4j-kafka-connector"
const val MAVEN_DEFAULT_ARGS =
    "--no-transfer-progress --batch-mode -Dmaven.repo.local=%teamcity.build.checkoutDir%/.m2/repository"

val DEFAULT_JAVA_VERSION = JavaVersion.V_11
const val DEFAULT_CONFLUENT_PLATFORM_VERSION = "7.2.9"

enum class LinuxSize(val value: String) {
  SMALL("small"),
  LARGE("large")
}

enum class JavaVersion(val version: String, val dockerImage: String) {
  V_11(version = "11", dockerImage = "eclipse-temurin:11-jdk"),
  V_17(version = "17", dockerImage = "eclipse-temurin:17-jdk"),
}

object Neo4jKafkaConnectorVcs :
  GitVcsRoot(
      {
        id("Connectors_Neo4jKafkaConnector_Build")

<<<<<<< HEAD
      name = "neo4j-kafka-connector"
      url = "git@github.com:neo4j/neo4j-kafka-connector.git"
      branch = "refs/heads/main"
      branchSpec = "refs/heads/*"
=======
        name = "tc-jdk-matrix"
        url = "git@github.com:neo4j/neo4j-kafka-connector.git"
        branch = "refs/heads/tc-jdk-matrix"
        branchSpec = "refs/heads/*"
>>>>>>> 45cdb900

        authMethod = defaultPrivateKey { userName = "git" }
      },
  )

fun Requirements.runOnLinux(size: LinuxSize = LinuxSize.SMALL) {
  startsWith("cloud.amazon.agent-name-prefix", "linux-${size.value}")
}

fun BuildType.thisVcs() = vcs {
  root(Neo4jKafkaConnectorVcs)

  cleanCheckout = true
}

fun BuildFeatures.enableCommitStatusPublisher() = commitStatusPublisher {
  vcsRootExtId = Neo4jKafkaConnectorVcs.id.toString()
  publisher = github {
    githubUrl = "https://api.github.com"
    authType = personalToken { token = "%github-commit-status-token%" }
  }
}

fun BuildFeatures.enablePullRequests() = pullRequests {
  vcsRootExtId = Neo4jKafkaConnectorVcs.id.toString()
  provider = github {
    authType = token { token = "%github-pull-request-token%" }
    filterAuthorRole = PullRequests.GitHubRoleFilter.EVERYBODY
  }
}

fun BuildFeatures.requireDiskSpace(size: String = "3gb") = freeDiskSpace {
  requiredSpace = size
  failBuild = true
}

fun CompoundStage.dependentBuildType(bt: BuildType) =
    buildType(bt) {
      onDependencyCancel = FailureAction.CANCEL
      onDependencyFailure = FailureAction.FAIL_TO_START
    }

fun collectArtifacts(buildType: BuildType): BuildType {
  buildType.artifactRules =
      """
        +:packaging/target/*.jar => packages
        +:packaging/target/*.zip => packages
    """
          .trimIndent()

  return buildType
}

fun BuildSteps.commonMaven(
  javaVersion: JavaVersion,
  init: MavenBuildStep.() -> Unit
): MavenBuildStep {
  val maven =
      this.maven {
        // this is the settings name we uploaded to Connectors project
        userSettingsSelection = "github"
        localRepoScope = MavenBuildStep.RepositoryScope.MAVEN_DEFAULT

        dockerImagePlatform = MavenBuildStep.ImagePlatform.Linux
        dockerImage = javaVersion.dockerImage
        dockerRunParameters = "--volume /var/run/docker.sock:/var/run/docker.sock"
      }

  init(maven)
  return maven
}<|MERGE_RESOLUTION|>--- conflicted
+++ resolved
@@ -37,17 +37,10 @@
       {
         id("Connectors_Neo4jKafkaConnector_Build")
 
-<<<<<<< HEAD
       name = "neo4j-kafka-connector"
       url = "git@github.com:neo4j/neo4j-kafka-connector.git"
       branch = "refs/heads/main"
       branchSpec = "refs/heads/*"
-=======
-        name = "tc-jdk-matrix"
-        url = "git@github.com:neo4j/neo4j-kafka-connector.git"
-        branch = "refs/heads/tc-jdk-matrix"
-        branchSpec = "refs/heads/*"
->>>>>>> 45cdb900
 
         authMethod = defaultPrivateKey { userName = "git" }
       },
